#![no_std]
#![feature(const_in_array_repeat_expressions)]

pub mod alarm;
pub mod analog_comparator;
pub mod button;
pub mod cdc;
pub mod console;
pub mod crc;
pub mod debug_queue;
pub mod debug_writer;
<<<<<<< HEAD
pub mod ft6206;
pub mod fxos8700;
=======
pub mod ft6x06;
>>>>>>> ad9387a5
pub mod gpio;
pub mod hd44780;
pub mod hmac;
pub mod i2c;
pub mod ieee802154;
pub mod isl29035;
pub mod l3gd20;
pub mod led;
pub mod lldb;
pub mod lsm303dlhc;
pub mod mlx90614;
pub mod mx25r6435f;
pub mod ninedof;
pub mod nonvolatile_storage;
pub mod nrf51822;
pub mod panic_button;
pub mod process_console;
pub mod rng;
pub mod sched;
pub mod screen;
pub mod segger_rtt;
pub mod si7021;
pub mod spi;
pub mod st7735;
pub mod temperature;
pub mod touch;<|MERGE_RESOLUTION|>--- conflicted
+++ resolved
@@ -9,12 +9,7 @@
 pub mod crc;
 pub mod debug_queue;
 pub mod debug_writer;
-<<<<<<< HEAD
-pub mod ft6206;
-pub mod fxos8700;
-=======
 pub mod ft6x06;
->>>>>>> ad9387a5
 pub mod gpio;
 pub mod hd44780;
 pub mod hmac;
