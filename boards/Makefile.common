--- conflicted
+++ resolved
@@ -206,11 +206,8 @@
 # binary. This makes checking for Rust errors much faster.
 .PHONY: check
 check:
-<<<<<<< HEAD
-	$(Q)RUSTFLAGS="$(RUSTC_FLAGS_TOCK)" $(CARGO) check $(CARGO_FLAGS_TOCK) --release
-=======
-	$(Q)$(CARGO) check $(VERBOSE)
->>>>>>> e5e781df
+	$(Q)$(CARGO) check $(VERBOSE) $(CARGO_FLAGS_TOCK)
+
 
 .PHONY: clean
 clean::
@@ -227,13 +224,10 @@
 
 .PHONY: doc
 doc: | target
-<<<<<<< HEAD
-	$(Q)RUSTDOCFLAGS='-Z unstable-options --document-hidden-items' $(CARGO) doc $(VERBOSE) --release --package $(PLATFORM) --target-dir=$(TARGET_DIRECTORY)
-=======
 	@# This mess is all to work around rustdoc giving no way to return an
 	@# error if there are warnings. This effectively simulates that.
-	$(Q)RUSTDOCFLAGS='-Z unstable-options --document-hidden-items -D warnings' $(CARGO) --color=always doc $(VERBOSE) --release --package $(PLATFORM) 2>&1 | tee /dev/tty | grep -q warning && (echo "Warnings detected during doc build" && if [[ $$CI == "true" ]]; then echo "Erroring due to CI context" && exit 33; fi) || if [ $$? -eq 33 ]; then exit 1; fi
->>>>>>> e5e781df
+	$(Q)RUSTDOCFLAGS='-Z unstable-options --document-hidden-items -D warnings' $(CARGO) --color=always doc $(VERBOSE) --release --package $(PLATFORM) --target-dir=$(TARGET_DIRECTORY) 2>&1 | tee /dev/tty | grep -q warning && (echo "Warnings detected during doc build" && if [[ $$CI == "true" ]]; then echo "Erroring due to CI context" && exit 33; fi) || if [ $$? -eq 33 ]; then exit 1; fi
+
 
 .PHONY: lst
 lst: $(TARGET_PATH)/release/$(PLATFORM).lst
